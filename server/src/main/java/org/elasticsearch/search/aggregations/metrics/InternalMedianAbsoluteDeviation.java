/*
 * Copyright Elasticsearch B.V. and/or licensed to Elasticsearch B.V. under one
 * or more contributor license agreements. Licensed under the Elastic License
 * 2.0 and the Server Side Public License, v 1; you may not use this file except
 * in compliance with, at your election, the Elastic License 2.0 or the Server
 * Side Public License, v 1.
 */

package org.elasticsearch.search.aggregations.metrics;

import org.elasticsearch.common.io.stream.StreamInput;
import org.elasticsearch.common.io.stream.StreamOutput;
import org.elasticsearch.search.DocValueFormat;
import org.elasticsearch.search.aggregations.AggregationReduceContext;
import org.elasticsearch.search.aggregations.InternalAggregation;
import org.elasticsearch.search.aggregations.support.SamplingContext;
import org.elasticsearch.xcontent.XContentBuilder;

import java.io.IOException;
import java.util.List;
import java.util.Map;
import java.util.Objects;

public class InternalMedianAbsoluteDeviation extends InternalNumericMetricsAggregation.SingleValue implements MedianAbsoluteDeviation {

<<<<<<< HEAD
=======
    static double computeMedianAbsoluteDeviation(TDigestState valuesSketch) {

        if (valuesSketch.size() == 0) {
            return Double.NaN;
        } else {
            final double approximateMedian = valuesSketch.quantile(0.5);
            final TDigestState approximatedDeviationsSketch = TDigestState.createUsingParamsFrom(valuesSketch);
            valuesSketch.centroids().forEach(centroid -> {
                final double deviation = Math.abs(approximateMedian - centroid.mean());
                approximatedDeviationsSketch.add(deviation, centroid.count());
            });

            return approximatedDeviationsSketch.quantile(0.5);
        }
    }

>>>>>>> 18f326ad
    private final TDigestState valuesSketch;
    private final double medianAbsoluteDeviation;

    InternalMedianAbsoluteDeviation(String name, Map<String, Object> metadata, DocValueFormat format, TDigestState valuesSketch) {
        super(name, Objects.requireNonNull(format), metadata);
        this.valuesSketch = Objects.requireNonNull(valuesSketch);

        this.medianAbsoluteDeviation = valuesSketch.computeMedianAbsoluteDeviation();
    }

    public InternalMedianAbsoluteDeviation(StreamInput in) throws IOException {
        super(in);
        valuesSketch = TDigestState.read(in);
        medianAbsoluteDeviation = in.readDouble();
    }

    @Override
    protected void doWriteTo(StreamOutput out) throws IOException {
        out.writeNamedWriteable(format);
        TDigestState.write(valuesSketch, out);
        out.writeDouble(medianAbsoluteDeviation);
    }

    static InternalMedianAbsoluteDeviation empty(
        String name,
        Map<String, Object> metadata,
        DocValueFormat format,
        double compression,
        TDigestExecutionHint executionHint
    ) {
        return new InternalMedianAbsoluteDeviation(name, metadata, format, TDigestState.create(compression, executionHint));
    }

    @Override
    public InternalAggregation reduce(List<InternalAggregation> aggregations, AggregationReduceContext reduceContext) {
        final TDigestState valueMerged = TDigestState.createUsingParamsFrom(valuesSketch);
        for (InternalAggregation aggregation : aggregations) {
            final InternalMedianAbsoluteDeviation madAggregation = (InternalMedianAbsoluteDeviation) aggregation;
            valueMerged.add(madAggregation.valuesSketch);
        }

        return new InternalMedianAbsoluteDeviation(name, metadata, format, valueMerged);
    }

    @Override
    public InternalAggregation finalizeSampling(SamplingContext samplingContext) {
        return this;
    }

    @Override
    public XContentBuilder doXContentBody(XContentBuilder builder, Params params) throws IOException {
        final boolean anyResults = valuesSketch.size() > 0;
        final Double mad = anyResults ? getMedianAbsoluteDeviation() : null;

        builder.field(CommonFields.VALUE.getPreferredName(), mad);
        if (format != DocValueFormat.RAW && anyResults) {
            builder.field(CommonFields.VALUE_AS_STRING.getPreferredName(), format.format(mad).toString());
        }

        return builder;
    }

    @Override
    public int hashCode() {
        return Objects.hash(super.hashCode(), valuesSketch);
    }

    @Override
    public boolean equals(Object obj) {
        if (this == obj) return true;
        if (obj == null || getClass() != obj.getClass()) return false;
        if (super.equals(obj) == false) return false;
        InternalMedianAbsoluteDeviation other = (InternalMedianAbsoluteDeviation) obj;
        return Objects.equals(valuesSketch, other.valuesSketch);
    }

    @Override
    public String getWriteableName() {
        return MedianAbsoluteDeviationAggregationBuilder.NAME;
    }

    TDigestState getValuesSketch() {
        return valuesSketch;
    }

    @Override
    public double value() {
        return getMedianAbsoluteDeviation();
    }

    @Override
    public double getMedianAbsoluteDeviation() {
        return medianAbsoluteDeviation;
    }
}<|MERGE_RESOLUTION|>--- conflicted
+++ resolved
@@ -23,8 +23,6 @@
 
 public class InternalMedianAbsoluteDeviation extends InternalNumericMetricsAggregation.SingleValue implements MedianAbsoluteDeviation {
 
-<<<<<<< HEAD
-=======
     static double computeMedianAbsoluteDeviation(TDigestState valuesSketch) {
 
         if (valuesSketch.size() == 0) {
@@ -41,15 +39,13 @@
         }
     }
 
->>>>>>> 18f326ad
     private final TDigestState valuesSketch;
     private final double medianAbsoluteDeviation;
 
     InternalMedianAbsoluteDeviation(String name, Map<String, Object> metadata, DocValueFormat format, TDigestState valuesSketch) {
         super(name, Objects.requireNonNull(format), metadata);
         this.valuesSketch = Objects.requireNonNull(valuesSketch);
-
-        this.medianAbsoluteDeviation = valuesSketch.computeMedianAbsoluteDeviation();
+        this.medianAbsoluteDeviation = computeMedianAbsoluteDeviation(this.valuesSketch);
     }
 
     public InternalMedianAbsoluteDeviation(StreamInput in) throws IOException {
