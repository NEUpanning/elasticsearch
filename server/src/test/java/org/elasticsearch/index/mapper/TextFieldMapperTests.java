--- conflicted
+++ resolved
@@ -422,49 +422,15 @@
     }
 
     public void testFielddata() throws IOException {
-<<<<<<< HEAD
-        String mapping = Strings.toString(XContentFactory.jsonBuilder().startObject().startObject("type")
-                .startObject("properties").startObject("field")
-                    .field("type", "text")
-                .endObject().endObject()
-                .endObject().endObject());
-
-        DocumentMapper disabledMapper = parser.parse("type", new CompressedXContent(mapping));
-        assertEquals(mapping, disabledMapper.mappingSource().toString());
-        IllegalArgumentException e = expectThrows(IllegalArgumentException.class, () -> {
-            FieldMapper fieldMapper = (FieldMapper) disabledMapper.mappers().getMapper("field");
-            fieldMapper.fieldType().fielddataBuilder("test", () -> {
-                throw new UnsupportedOperationException();
-            });
-        });
-        assertThat(e.getMessage(), containsString("Text fields are not optimised for operations that require per-document field data"));
-
-        mapping = Strings.toString(XContentFactory.jsonBuilder().startObject().startObject("type")
-                .startObject("properties").startObject("field")
-                    .field("type", "text")
-                    .field("fielddata", true)
-                .endObject().endObject()
-                .endObject().endObject());
-
-        DocumentMapper enabledMapper = parser.parse("type", new CompressedXContent(mapping));
-
-        assertEquals(mapping, enabledMapper.mappingSource().toString());
-
-        FieldMapper enabledFieldMapper = (FieldMapper) enabledMapper.mappers().getMapper("field");
-        enabledFieldMapper.fieldType().fielddataBuilder("test", () -> {
-            throw new UnsupportedOperationException();
-        }); // no exception this time
-=======
         MapperService disabledMapper = createMapperService(fieldMapping(this::minimalMapping));
         Exception e = expectThrows(
             IllegalArgumentException.class,
-            () -> disabledMapper.fieldType("field").fielddataBuilder("test")
+            () -> disabledMapper.fieldType("field").fielddataBuilder("test", null)
         );
         assertThat(e.getMessage(), containsString("Text fields are not optimised for operations that require per-document field data"));
 
         MapperService enabledMapper = createMapperService(fieldMapping(b -> b.field("type", "text").field("fielddata", true)));
-        enabledMapper.fieldType("field").fielddataBuilder("test"); // no exception this time
->>>>>>> c5315744
+        enabledMapper.fieldType("field").fielddataBuilder("test", null); // no exception this time
 
         e = expectThrows(
             MapperParsingException.class,
