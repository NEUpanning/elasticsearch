/*
 * Copyright Elasticsearch B.V. and/or licensed to Elasticsearch B.V. under one
 * or more contributor license agreements. Licensed under the Elastic License
 * 2.0; you may not use this file except in compliance with the Elastic License
 * 2.0.
 */
package org.elasticsearch.xpack.ml.action;

import org.apache.logging.log4j.LogManager;
import org.apache.logging.log4j.Logger;
import org.elasticsearch.action.ActionListener;
import org.elasticsearch.action.admin.cluster.node.stats.NodeStats;
import org.elasticsearch.action.admin.cluster.node.stats.NodesStatsRequest;
import org.elasticsearch.action.admin.cluster.node.stats.NodesStatsRequestParameters;
import org.elasticsearch.action.admin.cluster.node.stats.NodesStatsResponse;
import org.elasticsearch.action.admin.cluster.node.stats.TransportNodesStatsAction;
import org.elasticsearch.action.search.SearchAction;
import org.elasticsearch.action.search.SearchRequest;
import org.elasticsearch.action.support.ActionFilters;
import org.elasticsearch.action.support.HandledTransportAction;
import org.elasticsearch.client.internal.Client;
import org.elasticsearch.cluster.ClusterState;
import org.elasticsearch.cluster.service.ClusterService;
import org.elasticsearch.common.Strings;
import org.elasticsearch.common.document.DocumentField;
import org.elasticsearch.common.inject.Inject;
import org.elasticsearch.common.metrics.CounterMetric;
import org.elasticsearch.common.util.Maps;
import org.elasticsearch.common.util.concurrent.EsExecutors;
import org.elasticsearch.common.util.concurrent.ListenableFuture;
import org.elasticsearch.common.util.set.Sets;
import org.elasticsearch.core.Tuple;
import org.elasticsearch.index.query.QueryBuilder;
import org.elasticsearch.index.query.QueryBuilders;
import org.elasticsearch.ingest.IngestStats;
import org.elasticsearch.search.SearchHit;
import org.elasticsearch.search.sort.SortOrder;
import org.elasticsearch.tasks.Task;
import org.elasticsearch.tasks.TaskId;
import org.elasticsearch.transport.TransportService;
import org.elasticsearch.xpack.core.action.util.ExpandedIdsMatcher;
import org.elasticsearch.xpack.core.ml.action.GetDeploymentStatsAction;
import org.elasticsearch.xpack.core.ml.action.GetTrainedModelsAction;
import org.elasticsearch.xpack.core.ml.action.GetTrainedModelsStatsAction;
import org.elasticsearch.xpack.core.ml.action.StartTrainedModelDeploymentAction;
import org.elasticsearch.xpack.core.ml.inference.TrainedModelConfig;
import org.elasticsearch.xpack.core.ml.inference.TrainedModelType;
import org.elasticsearch.xpack.core.ml.inference.assignment.AssignmentStats;
import org.elasticsearch.xpack.core.ml.inference.assignment.TrainedModelAssignment;
import org.elasticsearch.xpack.core.ml.inference.persistence.InferenceIndexConstants;
import org.elasticsearch.xpack.core.ml.inference.trainedmodel.InferenceStats;
import org.elasticsearch.xpack.core.ml.inference.trainedmodel.TrainedModelSizeStats;
import org.elasticsearch.xpack.core.ml.utils.TransportVersionUtils;
import org.elasticsearch.xpack.ml.inference.ModelAliasMetadata;
import org.elasticsearch.xpack.ml.inference.assignment.TrainedModelAssignmentMetadata;
import org.elasticsearch.xpack.ml.inference.persistence.TrainedModelDefinitionDoc;
import org.elasticsearch.xpack.ml.inference.persistence.TrainedModelProvider;

import java.util.ArrayList;
import java.util.Arrays;
import java.util.Collections;
import java.util.HashMap;
import java.util.HashSet;
import java.util.LinkedHashMap;
import java.util.List;
import java.util.Map;
import java.util.Set;
import java.util.function.Function;
import java.util.stream.Collectors;
import java.util.stream.Stream;

import static org.elasticsearch.xpack.core.ClientHelper.ML_ORIGIN;
import static org.elasticsearch.xpack.core.ClientHelper.executeAsyncWithOrigin;
import static org.elasticsearch.xpack.ml.utils.InferenceProcessorInfoExtractor.pipelineIdsByResource;

public class TransportGetTrainedModelsStatsAction extends HandledTransportAction<
    GetTrainedModelsStatsAction.Request,
    GetTrainedModelsStatsAction.Response> {

    private static final Logger logger = LogManager.getLogger(TransportGetTrainedModelsStatsAction.class);

    private final Client client;
    private final ClusterService clusterService;
    private final TrainedModelProvider trainedModelProvider;

    @Inject
    public TransportGetTrainedModelsStatsAction(
        TransportService transportService,
        ActionFilters actionFilters,
        ClusterService clusterService,
        TrainedModelProvider trainedModelProvider,
        Client client
    ) {
        super(
            GetTrainedModelsStatsAction.NAME,
            transportService,
            actionFilters,
            GetTrainedModelsStatsAction.Request::new,
            EsExecutors.DIRECT_EXECUTOR_SERVICE
        );
        this.client = client;
        this.clusterService = clusterService;
        this.trainedModelProvider = trainedModelProvider;
    }

    @Override
    protected void doExecute(
        Task task,
        GetTrainedModelsStatsAction.Request request,
        ActionListener<GetTrainedModelsStatsAction.Response> listener
    ) {
        final TaskId parentTaskId = new TaskId(clusterService.localNode().getId(), task.getId());
        final ModelAliasMetadata modelAliasMetadata = ModelAliasMetadata.fromState(clusterService.state());
        final TrainedModelAssignmentMetadata assignmentMetadata = TrainedModelAssignmentMetadata.fromState(clusterService.state());
        final Set<String> matchedDeploymentIds = matchedDeploymentIds(request.getResourceId(), assignmentMetadata);

        GetTrainedModelsStatsAction.Response.Builder responseBuilder = new GetTrainedModelsStatsAction.Response.Builder();

        ListenableFuture<Map<String, TrainedModelSizeStats>> modelSizeStatsListener = new ListenableFuture<>();
        modelSizeStatsListener.addListener(listener.delegateFailureAndWrap((l, modelSizeStatsByModelId) -> {
            responseBuilder.setModelSizeStatsByModelId(modelSizeStatsByModelId);
            l.onResponse(
                responseBuilder.build(modelToDeployments(responseBuilder.getExpandedModelIdsWithAliases().keySet(), assignmentMetadata))
            );
        }));

        ListenableFuture<GetDeploymentStatsAction.Response> deploymentStatsListener = new ListenableFuture<>();
        deploymentStatsListener.addListener(listener.delegateFailureAndWrap((delegate, deploymentStats) -> {
            // deployment stats for each matching deployment
            // not necessarily for all models
            responseBuilder.setDeploymentStatsByDeploymentId(
                deploymentStats.getStats()
                    .results()
                    .stream()
                    .collect(Collectors.toMap(AssignmentStats::getDeploymentId, Function.identity()))
            );

            int numberOfAllocations = deploymentStats.getStats().results().stream().mapToInt(AssignmentStats::getNumberOfAllocations).sum();
            modelSizeStats(
                responseBuilder.getExpandedModelIdsWithAliases(),
                request.isAllowNoResources(),
                parentTaskId,
                modelSizeStatsListener,
                numberOfAllocations
            );
        }));

        ListenableFuture<List<InferenceStats>> inferenceStatsListener = new ListenableFuture<>();
        // inference stats are per model and are only
        // persisted for boosted tree models
        inferenceStatsListener.addListener(listener.delegateFailureAndWrap((l, inferenceStats) -> {
            responseBuilder.setInferenceStatsByModelId(
                inferenceStats.stream().collect(Collectors.toMap(InferenceStats::getModelId, Function.identity()))
            );
            getDeploymentStats(client, request.getResourceId(), parentTaskId, assignmentMetadata, deploymentStatsListener);
        }));

        ListenableFuture<NodesStatsResponse> nodesStatsListener = new ListenableFuture<>();
        nodesStatsListener.addListener(listener.delegateFailureAndWrap((delegate, nodesStatsResponse) -> {
            // find all pipelines whether using the model id,
            // alias or deployment id.
            Set<String> allPossiblePipelineReferences = responseBuilder.getExpandedModelIdsWithAliases()
                .entrySet()
                .stream()
                .flatMap(entry -> Stream.concat(entry.getValue().stream(), Stream.of(entry.getKey())))
                .collect(Collectors.toSet());
            allPossiblePipelineReferences.addAll(matchedDeploymentIds);

            Map<String, Set<String>> pipelineIdsByResource = pipelineIdsByResource(clusterService.state(), allPossiblePipelineReferences);
            Map<String, IngestStats> modelIdIngestStats = inferenceIngestStatsByModelId(
                nodesStatsResponse,
                modelAliasMetadata,
                pipelineIdsByResource
            );
            responseBuilder.setIngestStatsByModelId(modelIdIngestStats);
            trainedModelProvider.getInferenceStats(
                responseBuilder.getExpandedModelIdsWithAliases().keySet().toArray(new String[0]),
                parentTaskId,
                inferenceStatsListener
            );
        }));

        ListenableFuture<Tuple<Long, Map<String, Set<String>>>> idsListener = new ListenableFuture<>();
        idsListener.addListener(listener.delegateFailureAndWrap((delegate, tuple) -> {
            responseBuilder.setExpandedModelIdsWithAliases(tuple.v2()).setTotalModelCount(tuple.v1());
            executeAsyncWithOrigin(
                client,
                ML_ORIGIN,
                TransportNodesStatsAction.TYPE,
                nodeStatsRequest(clusterService.state(), parentTaskId),
                nodesStatsListener
            );
        }));

        // When the request resource is a deployment find the
        // model used in that deployment for the model stats
        String idExpression = addModelsUsedInMatchingDeployments(request.getResourceId(), assignmentMetadata);
        logger.debug("Expanded models/deployment Ids request [{}]", idExpression);

        // the request id may contain deployment ids
        // It is not an error if these don't match a model id but
        // they need to be included in case the deployment id is also
        // a model id. Hence, the `matchedDeploymentIds` parameter
        trainedModelProvider.expandIds(
            idExpression,
            request.isAllowNoResources(),
            request.getPageParams(),
            Collections.emptySet(),
            modelAliasMetadata,
            parentTaskId,
            matchedDeploymentIds,
            idsListener
        );
    }

    static String addModelsUsedInMatchingDeployments(String idExpression, TrainedModelAssignmentMetadata assignmentMetadata) {
        if (Strings.isAllOrWildcard(idExpression)) {
            return idExpression;
        } else {
            var tokens = new HashSet<>(Arrays.asList(ExpandedIdsMatcher.tokenizeExpression(idExpression)));
            var modelsUsedByMatchingDeployments = modelsUsedByMatchingDeploymentId(idExpression, assignmentMetadata);
            tokens.addAll(modelsUsedByMatchingDeployments);
            return String.join(",", tokens);
        }
    }

    static Map<String, Set<String>> modelToDeployments(Set<String> modelIds, TrainedModelAssignmentMetadata assignments) {
        var modelToDeploymentMap = new HashMap<String, Set<String>>();
        for (var assignment : assignments.allAssignments().values()) {
            if (modelIds.contains(assignment.getModelId())) {
                modelToDeploymentMap.computeIfAbsent(assignment.getModelId(), k -> new HashSet<>()).add(assignment.getDeploymentId());
            }
        }
        return modelToDeploymentMap;
    }

    static Set<String> matchedDeploymentIds(String resourceId, TrainedModelAssignmentMetadata assignments) {
        var deploymentIds = new HashSet<String>();
        var matcher = new ExpandedIdsMatcher.SimpleIdsMatcher(resourceId);
        for (var assignment : assignments.allAssignments().values()) {
            if (matcher.idMatches(assignment.getDeploymentId())) {
                deploymentIds.add(assignment.getDeploymentId());
            }
        }
        return deploymentIds;
    }

    static Set<String> modelsUsedByMatchingDeploymentId(String resourceId, TrainedModelAssignmentMetadata assignments) {
        var modelIds = new HashSet<String>();
        var matcher = new ExpandedIdsMatcher.SimpleIdsMatcher(resourceId);
        for (var assignment : assignments.allAssignments().values()) {
            if (matcher.idMatches(assignment.getDeploymentId())) {
                modelIds.add(assignment.getModelId());
            }
        }
        return modelIds;
    }

    static void getDeploymentStats(
        Client client,
        String resourceId,
        TaskId parentTaskId,
        TrainedModelAssignmentMetadata assignments,
        ActionListener<GetDeploymentStatsAction.Response> deploymentStatsListener
    ) {
        // include all matched deployments and models
        var matcher = new ExpandedIdsMatcher.SimpleIdsMatcher(resourceId);
        var matchedDeployments = new HashSet<String>();
        for (var assignment : assignments.allAssignments().values()) {
            if (matcher.idMatches(assignment.getDeploymentId())) {
                matchedDeployments.add(assignment.getDeploymentId());
            } else if (matcher.idMatches(assignment.getModelId())) {
                matchedDeployments.add(assignment.getDeploymentId());
            }
        }
        String deployments = String.join(",", matchedDeployments);

        logger.debug("Fetching stats for deployments [{}]", deployments);

        GetDeploymentStatsAction.Request getDeploymentStatsRequest = new GetDeploymentStatsAction.Request(deployments);
        getDeploymentStatsRequest.setParentTask(parentTaskId);
        executeAsyncWithOrigin(client, ML_ORIGIN, GetDeploymentStatsAction.INSTANCE, getDeploymentStatsRequest, deploymentStatsListener);
    }

    private void modelSizeStats(
        Map<String, Set<String>> expandedIdsWithAliases,
        boolean allowNoResources,
        TaskId parentTaskId,
        ActionListener<Map<String, TrainedModelSizeStats>> listener,
        int numberOfAllocations
    ) {
        ActionListener<List<TrainedModelConfig>> modelsListener = ActionListener.wrap(models -> {
            final List<String> pytorchModelIds = models.stream()
                .filter(m -> m.getModelType() == TrainedModelType.PYTORCH)
                .map(TrainedModelConfig::getModelId)
                .toList();
            definitionLengths(pytorchModelIds, parentTaskId, ActionListener.wrap(pytorchTotalDefinitionLengthsByModelId -> {
                Map<String, TrainedModelSizeStats> modelSizeStatsByModelId = new HashMap<>();
                for (TrainedModelConfig model : models) {
                    if (model.getModelType() == TrainedModelType.PYTORCH) {
                        long totalDefinitionLength = pytorchTotalDefinitionLengthsByModelId.getOrDefault(model.getModelId(), 0L);
                        // We ensure that in the mixed cluster state trained model stats uses the same values for memory estimation
                        // as the rebalancer.
                        boolean useNewMemoryFields = TrainedModelAssignment.useNewMemoryFields(
                            TransportVersionUtils.getMinTransportVersion(clusterService.state())
                        );
                        long estimatedMemoryUsageBytes = totalDefinitionLength > 0L
                            ? StartTrainedModelDeploymentAction.estimateMemoryUsageBytes(
                                model.getModelId(),
                                totalDefinitionLength,
                                useNewMemoryFields ? model.getPerDeploymentMemoryBytes() : 0,
                                useNewMemoryFields ? model.getPerAllocationMemoryBytes() : 0,
                                numberOfAllocations
                            )
                            : 0L;
                        modelSizeStatsByModelId.put(
                            model.getModelId(),
                            new TrainedModelSizeStats(totalDefinitionLength, estimatedMemoryUsageBytes)
                        );
                    } else {
                        modelSizeStatsByModelId.put(model.getModelId(), new TrainedModelSizeStats(model.getModelSize(), 0));
                    }
                }
                listener.onResponse(modelSizeStatsByModelId);
            }, listener::onFailure));
        }, listener::onFailure);

        trainedModelProvider.getTrainedModels(
            expandedIdsWithAliases,
            GetTrainedModelsAction.Includes.empty(),
            allowNoResources,
            parentTaskId,
            modelsListener
        );
    }

    private void definitionLengths(List<String> modelIds, TaskId parentTaskId, ActionListener<Map<String, Long>> listener) {
        QueryBuilder query = QueryBuilders.boolQuery()
            .filter(QueryBuilders.termQuery(InferenceIndexConstants.DOC_TYPE.getPreferredName(), TrainedModelDefinitionDoc.NAME))
            .filter(QueryBuilders.termsQuery(TrainedModelConfig.MODEL_ID.getPreferredName(), modelIds))
            .filter(QueryBuilders.termQuery(TrainedModelDefinitionDoc.DOC_NUM.getPreferredName(), 0));
        SearchRequest searchRequest = client.prepareSearch(InferenceIndexConstants.INDEX_PATTERN)
            .setQuery(QueryBuilders.constantScoreQuery(query))
            .setFetchSource(false)
            .addDocValueField(TrainedModelConfig.MODEL_ID.getPreferredName())
            .addDocValueField(TrainedModelDefinitionDoc.TOTAL_DEFINITION_LENGTH.getPreferredName())
            // First find the latest index
            .addSort("_index", SortOrder.DESC)
            .request();
        searchRequest.setParentTask(parentTaskId);

        executeAsyncWithOrigin(client, ML_ORIGIN, SearchAction.INSTANCE, searchRequest, ActionListener.wrap(searchResponse -> {
            Map<String, Long> totalDefinitionLengthByModelId = new HashMap<>();
            for (SearchHit hit : searchResponse.getHits().getHits()) {
                DocumentField modelIdField = hit.field(TrainedModelConfig.MODEL_ID.getPreferredName());
                if (modelIdField != null && modelIdField.getValue() instanceof String modelId) {
                    DocumentField totalDefinitionLengthField = hit.field(
                        TrainedModelDefinitionDoc.TOTAL_DEFINITION_LENGTH.getPreferredName()
                    );
                    if (totalDefinitionLengthField != null && totalDefinitionLengthField.getValue() instanceof Long totalDefinitionLength) {
                        totalDefinitionLengthByModelId.put(modelId, totalDefinitionLength);
                    }
                }
            }
            listener.onResponse(totalDefinitionLengthByModelId);
        }, listener::onFailure));
    }

    static Map<String, IngestStats> inferenceIngestStatsByModelId(
        NodesStatsResponse response,
        ModelAliasMetadata currentMetadata,
        Map<String, Set<String>> modelIdToPipelineId
    ) {

        Map<String, IngestStats> ingestStatsMap = new HashMap<>();
        Map<String, Set<String>> trueModelIdToPipelines = modelIdToPipelineId.entrySet().stream().collect(Collectors.toMap(entry -> {
            String maybeModelId = currentMetadata.getModelId(entry.getKey());
            return maybeModelId == null ? entry.getKey() : maybeModelId;
        }, Map.Entry::getValue, Sets::union));
        trueModelIdToPipelines.forEach((modelId, pipelineIds) -> {
            List<IngestStats> collectedStats = response.getNodes()
                .stream()
                .map(nodeStats -> ingestStatsForPipelineIds(nodeStats, pipelineIds))
                .collect(Collectors.toList());
            ingestStatsMap.put(modelId, mergeStats(collectedStats));
        });
        return ingestStatsMap;
    }

    static NodesStatsRequest nodeStatsRequest(ClusterState state, TaskId parentTaskId) {
        String[] ingestNodes = state.nodes().getIngestNodes().keySet().toArray(String[]::new);
        NodesStatsRequest nodesStatsRequest = new NodesStatsRequest(ingestNodes).clear()
<<<<<<< HEAD
            .addMetric(NodesStatsRequestParameters.Metric.INGEST.metricName());
=======
            .addMetric(NodesStatsRequest.Metric.INGEST.metricName());
        nodesStatsRequest.setIncludeShardsStats(false);
>>>>>>> dee5b6f5
        nodesStatsRequest.setParentTask(parentTaskId);
        return nodesStatsRequest;
    }

    static IngestStats ingestStatsForPipelineIds(NodeStats nodeStats, Set<String> pipelineIds) {
        IngestStats fullNodeStats = nodeStats.getIngestStats();
        Map<String, List<IngestStats.ProcessorStat>> filteredProcessorStats = new HashMap<>(fullNodeStats.processorStats());
        filteredProcessorStats.keySet().retainAll(pipelineIds);
        List<IngestStats.PipelineStat> filteredPipelineStats = fullNodeStats.pipelineStats()
            .stream()
            .filter(pipelineStat -> pipelineIds.contains(pipelineStat.pipelineId()))
            .collect(Collectors.toList());
        CounterMetric ingestCount = new CounterMetric();
        CounterMetric ingestTimeInMillis = new CounterMetric();
        CounterMetric ingestCurrent = new CounterMetric();
        CounterMetric ingestFailedCount = new CounterMetric();

        filteredPipelineStats.forEach(pipelineStat -> {
            IngestStats.Stats stats = pipelineStat.stats();
            ingestCount.inc(stats.ingestCount());
            ingestTimeInMillis.inc(stats.ingestTimeInMillis());
            ingestCurrent.inc(stats.ingestCurrent());
            ingestFailedCount.inc(stats.ingestFailedCount());
        });

        return new IngestStats(
            new IngestStats.Stats(ingestCount.count(), ingestTimeInMillis.count(), ingestCurrent.count(), ingestFailedCount.count()),
            filteredPipelineStats,
            filteredProcessorStats
        );
    }

    private static IngestStats mergeStats(List<IngestStats> ingestStatsList) {

        Map<String, IngestStatsAccumulator> pipelineStatsAcc = Maps.newLinkedHashMapWithExpectedSize(ingestStatsList.size());
        Map<String, Map<String, IngestStatsAccumulator>> processorStatsAcc = Maps.newLinkedHashMapWithExpectedSize(ingestStatsList.size());
        IngestStatsAccumulator totalStats = new IngestStatsAccumulator();
        ingestStatsList.forEach(ingestStats -> {

            ingestStats.pipelineStats()
                .forEach(
                    pipelineStat -> pipelineStatsAcc.computeIfAbsent(pipelineStat.pipelineId(), p -> new IngestStatsAccumulator())
                        .inc(pipelineStat.stats())
                );

            ingestStats.processorStats().forEach((pipelineId, processorStat) -> {
                Map<String, IngestStatsAccumulator> processorAcc = processorStatsAcc.computeIfAbsent(
                    pipelineId,
                    k -> new LinkedHashMap<>()
                );
                processorStat.forEach(
                    p -> processorAcc.computeIfAbsent(p.name(), k -> new IngestStatsAccumulator(p.type())).inc(p.stats())
                );
            });

            totalStats.inc(ingestStats.totalStats());
        });

        List<IngestStats.PipelineStat> pipelineStatList = new ArrayList<>(pipelineStatsAcc.size());
        pipelineStatsAcc.forEach(
            (pipelineId, accumulator) -> pipelineStatList.add(new IngestStats.PipelineStat(pipelineId, accumulator.build()))
        );

        Map<String, List<IngestStats.ProcessorStat>> processorStatList = Maps.newLinkedHashMapWithExpectedSize(processorStatsAcc.size());
        processorStatsAcc.forEach((pipelineId, accumulatorMap) -> {
            List<IngestStats.ProcessorStat> processorStats = new ArrayList<>(accumulatorMap.size());
            accumulatorMap.forEach(
                (processorName, acc) -> processorStats.add(new IngestStats.ProcessorStat(processorName, acc.type, acc.build()))
            );
            processorStatList.put(pipelineId, processorStats);
        });

        return new IngestStats(totalStats.build(), pipelineStatList, processorStatList);
    }

    private static class IngestStatsAccumulator {
        CounterMetric ingestCount = new CounterMetric();
        CounterMetric ingestTimeInMillis = new CounterMetric();
        CounterMetric ingestCurrent = new CounterMetric();
        CounterMetric ingestFailedCount = new CounterMetric();

        String type;

        IngestStatsAccumulator() {}

        IngestStatsAccumulator(String type) {
            this.type = type;
        }

        void inc(IngestStats.Stats s) {
            ingestCount.inc(s.ingestCount());
            ingestTimeInMillis.inc(s.ingestTimeInMillis());
            ingestCurrent.inc(s.ingestCurrent());
            ingestFailedCount.inc(s.ingestFailedCount());
        }

        IngestStats.Stats build() {
            return new IngestStats.Stats(ingestCount.count(), ingestTimeInMillis.count(), ingestCurrent.count(), ingestFailedCount.count());
        }
    }

    private record ModelAndDeployment(String modelId, String deploymentId) {}

}<|MERGE_RESOLUTION|>--- conflicted
+++ resolved
@@ -390,12 +390,8 @@
     static NodesStatsRequest nodeStatsRequest(ClusterState state, TaskId parentTaskId) {
         String[] ingestNodes = state.nodes().getIngestNodes().keySet().toArray(String[]::new);
         NodesStatsRequest nodesStatsRequest = new NodesStatsRequest(ingestNodes).clear()
-<<<<<<< HEAD
             .addMetric(NodesStatsRequestParameters.Metric.INGEST.metricName());
-=======
-            .addMetric(NodesStatsRequest.Metric.INGEST.metricName());
         nodesStatsRequest.setIncludeShardsStats(false);
->>>>>>> dee5b6f5
         nodesStatsRequest.setParentTask(parentTaskId);
         return nodesStatsRequest;
     }
