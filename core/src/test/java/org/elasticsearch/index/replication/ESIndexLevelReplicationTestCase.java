/*
 * Licensed to Elasticsearch under one or more contributor
 * license agreements. See the NOTICE file distributed with
 * this work for additional information regarding copyright
 * ownership. Elasticsearch licenses this file to you under
 * the Apache License, Version 2.0 (the "License"); you may
 * not use this file except in compliance with the License.
 * You may obtain a copy of the License at
 *
 *    http://www.apache.org/licenses/LICENSE-2.0
 *
 * Unless required by applicable law or agreed to in writing,
 * software distributed under the License is distributed on an
 * "AS IS" BASIS, WITHOUT WARRANTIES OR CONDITIONS OF ANY
 * KIND, either express or implied.  See the License for the
 * specific language governing permissions and limitations
 * under the License.
 */

package org.elasticsearch.index.replication;

import org.apache.lucene.store.AlreadyClosedException;
import org.elasticsearch.Version;
import org.elasticsearch.action.ActionListener;
import org.elasticsearch.action.DocWriteResponse;
import org.elasticsearch.action.admin.indices.flush.FlushRequest;
import org.elasticsearch.action.index.IndexRequest;
import org.elasticsearch.action.index.IndexResponse;
import org.elasticsearch.action.support.PlainActionFuture;
import org.elasticsearch.action.support.replication.ReplicationOperation;
import org.elasticsearch.action.support.replication.ReplicationRequest;
import org.elasticsearch.action.support.replication.ReplicationResponse;
<<<<<<< HEAD
import org.elasticsearch.action.support.replication.TransportReplicationAction.ReplicaResponse;
import org.elasticsearch.action.support.replication.TransportWriteAction;
=======
>>>>>>> 179dd885
import org.elasticsearch.action.support.replication.TransportWriteActionTestHelper;
import org.elasticsearch.cluster.ClusterState;
import org.elasticsearch.cluster.metadata.IndexMetaData;
import org.elasticsearch.cluster.node.DiscoveryNode;
import org.elasticsearch.cluster.routing.ShardRouting;
import org.elasticsearch.cluster.routing.ShardRoutingHelper;
import org.elasticsearch.common.collect.Iterators;
import org.elasticsearch.common.settings.Settings;
import org.elasticsearch.index.Index;
import org.elasticsearch.index.engine.Engine;
import org.elasticsearch.index.mapper.Uid;
import org.elasticsearch.index.seqno.GlobalCheckpointSyncAction;
import org.elasticsearch.index.shard.IndexShard;
import org.elasticsearch.index.shard.IndexShardTestCase;
import org.elasticsearch.index.shard.ShardId;
import org.elasticsearch.indices.recovery.RecoveryState;
import org.elasticsearch.indices.recovery.RecoveryTarget;

import java.io.IOException;
import java.util.ArrayList;
import java.util.Collections;
import java.util.HashSet;
import java.util.Iterator;
import java.util.List;
import java.util.Map;
import java.util.Set;
import java.util.concurrent.Future;
import java.util.concurrent.FutureTask;
import java.util.concurrent.atomic.AtomicInteger;
import java.util.function.BiFunction;
import java.util.function.Consumer;
import java.util.stream.Collectors;
import java.util.stream.StreamSupport;

import static org.elasticsearch.action.index.TransportIndexAction.executeIndexRequestOnPrimary;
import static org.elasticsearch.action.index.TransportIndexAction.executeIndexRequestOnReplica;
import static org.hamcrest.Matchers.empty;
import static org.hamcrest.Matchers.equalTo;

public abstract class ESIndexLevelReplicationTestCase extends IndexShardTestCase {

    protected final Index index = new Index("test", "uuid");
    private final ShardId shardId = new ShardId(index, 0);
    private final Map<String, String> indexMapping = Collections.singletonMap("type", "{ \"type\": {} }");

    protected ReplicationGroup createGroup(int replicas) throws IOException {
        Settings settings = Settings.builder().put(IndexMetaData.SETTING_VERSION_CREATED, Version.CURRENT)
            .put(IndexMetaData.SETTING_NUMBER_OF_REPLICAS, replicas)
            .put(IndexMetaData.SETTING_NUMBER_OF_SHARDS, 1)
            .build();
        IndexMetaData.Builder metaData = IndexMetaData.builder(index.getName())
            .settings(settings)
            .primaryTerm(0, 1);
        for (Map.Entry<String, String> typeMapping : indexMapping.entrySet()) {
            metaData.putMapping(typeMapping.getKey(), typeMapping.getValue());
        }
        return new ReplicationGroup(metaData.build());
    }

    protected DiscoveryNode getDiscoveryNode(String id) {
        return new DiscoveryNode(id, id, buildNewFakeTransportAddress(), Collections.emptyMap(),
            Collections.singleton(DiscoveryNode.Role.DATA), Version.CURRENT);
    }

    protected class ReplicationGroup implements AutoCloseable, Iterable<IndexShard> {
        private final IndexShard primary;
        private final List<IndexShard> replicas;
        private final IndexMetaData indexMetaData;
        private final AtomicInteger replicaId = new AtomicInteger();
        private final AtomicInteger docId = new AtomicInteger();
        boolean closed = false;

        ReplicationGroup(final IndexMetaData indexMetaData) throws IOException {
            primary = newShard(shardId, true, "s0", indexMetaData, this::syncGlobalCheckpoint, null);
            replicas = new ArrayList<>();
            this.indexMetaData = indexMetaData;
            updateAllocationIDsOnPrimary();
            for (int i = 0; i < indexMetaData.getNumberOfReplicas(); i++) {
                addReplica();
            }
        }

        public int indexDocs(final int numOfDoc) throws Exception {
            for (int doc = 0; doc < numOfDoc; doc++) {
                final IndexRequest indexRequest = new IndexRequest(index.getName(), "type", Integer.toString(docId.incrementAndGet()))
                    .source("{}");
                final IndexResponse response = index(indexRequest);
                assertEquals(DocWriteResponse.Result.CREATED, response.getResult());
            }
            primary.updateGlobalCheckpointOnPrimary();
            return numOfDoc;
        }

        public int appendDocs(final int numOfDoc) throws Exception {
            for (int doc = 0; doc < numOfDoc; doc++) {
                final IndexRequest indexRequest = new IndexRequest(index.getName(), "type").source("{}");
                final IndexResponse response = index(indexRequest);
                assertEquals(DocWriteResponse.Result.CREATED, response.getResult());
            }
            primary.updateGlobalCheckpointOnPrimary();
            return numOfDoc;
        }

        public IndexResponse index(IndexRequest indexRequest) throws Exception {
            PlainActionFuture<IndexResponse> listener = new PlainActionFuture<>();
            new IndexingAction(indexRequest, listener, this).execute();
            return listener.get();
        }

        public synchronized void startAll() throws IOException {
            startReplicas(replicas.size());
        }

        public synchronized int startReplicas(int numOfReplicasToStart) throws IOException {
            if (primary.routingEntry().initializing()) {
                startPrimary();
            }
            int started = 0;
            for (IndexShard replicaShard : replicas) {
                if (replicaShard.routingEntry().initializing()) {
                    recoverReplica(replicaShard);
                    started++;
                    if (started > numOfReplicasToStart) {
                        break;
                    }
                }
            }
            return started;
        }

        public void startPrimary() throws IOException {
            final DiscoveryNode pNode = getDiscoveryNode(primary.routingEntry().currentNodeId());
            primary.markAsRecovering("store", new RecoveryState(primary.routingEntry(), pNode, null));
            primary.recoverFromStore();
            primary.updateRoutingEntry(ShardRoutingHelper.moveToStarted(primary.routingEntry()));
            updateAllocationIDsOnPrimary();
        }

        public synchronized IndexShard addReplica() throws IOException {
            final IndexShard replica = newShard(shardId, false, "s" + replicaId.incrementAndGet(), indexMetaData,
                () -> { throw new AssertionError("replicas can't sync global checkpoint"); }, null);
            replicas.add(replica);
            updateAllocationIDsOnPrimary();
            return replica;
        }

        public void recoverReplica(IndexShard replica) throws IOException {
            recoverReplica(replica, (r, sourceNode) -> new RecoveryTarget(r, sourceNode, recoveryListener, version -> {}));
        }

        public void recoverReplica(IndexShard replica, BiFunction<IndexShard, DiscoveryNode, RecoveryTarget> targetSupplier)
            throws IOException {
            recoverReplica(replica, targetSupplier, true);
        }

        public void recoverReplica(IndexShard replica, BiFunction<IndexShard, DiscoveryNode, RecoveryTarget> targetSupplier,
                                   boolean markAsRecovering) throws IOException {
            ESIndexLevelReplicationTestCase.this.recoverReplica(replica, primary, targetSupplier, markAsRecovering);
            updateAllocationIDsOnPrimary();
        }

        public synchronized DiscoveryNode getPrimaryNode() {
            return getDiscoveryNode(primary.routingEntry().currentNodeId());
        }

        public Future<Void> asyncRecoverReplica(IndexShard replica, BiFunction<IndexShard, DiscoveryNode, RecoveryTarget> targetSupplier)
            throws IOException {
            FutureTask<Void> task = new FutureTask<>(() -> {
                recoverReplica(replica, targetSupplier);
                return null;
            });
            threadPool.generic().execute(task);
            return task;
        }

        public synchronized void assertAllEqual(int expectedCount) throws IOException {
            Set<Uid> primaryIds = getShardDocUIDs(primary);
            assertThat(primaryIds.size(), equalTo(expectedCount));
            for (IndexShard replica : replicas) {
                Set<Uid> replicaIds = getShardDocUIDs(replica);
                Set<Uid> temp = new HashSet<>(primaryIds);
                temp.removeAll(replicaIds);
                assertThat(replica.routingEntry() + " is missing docs", temp, empty());
                temp = new HashSet<>(replicaIds);
                temp.removeAll(primaryIds);
                assertThat(replica.routingEntry() + " has extra docs", temp, empty());
            }
        }

        public synchronized void refresh(String source) {
            for (IndexShard shard : this) {
                shard.refresh(source);
            }
        }

        public synchronized void flush() {
            final FlushRequest request = new FlushRequest();
            for (IndexShard shard : this) {
                shard.flush(request);
            }
        }

        public synchronized List<ShardRouting> shardRoutings() {
            return StreamSupport.stream(this.spliterator(), false).map(IndexShard::routingEntry).collect(Collectors.toList());
        }

        @Override
        public synchronized void close() throws Exception {
            if (closed == false) {
                closed = true;
                closeShards(this);
            } else {
                throw new AlreadyClosedException("too bad");
            }
        }

        @Override
        public Iterator<IndexShard> iterator() {
            return Iterators.concat(replicas.iterator(), Collections.singleton(primary).iterator());
        }

        public IndexShard getPrimary() {
            return primary;
        }

        private void syncGlobalCheckpoint() {
            PlainActionFuture<ReplicationResponse> listener = new PlainActionFuture<>();
            try {
                new GlobalCheckpointSync(listener, this).execute();
                listener.get();
            } catch (Exception e) {
                throw new AssertionError(e);
            }
        }

        private void updateAllocationIDsOnPrimary() {
            Set<String> active = new HashSet<>();
            Set<String> initializing = new HashSet<>();
            for (ShardRouting shard: shardRoutings()) {
                if (shard.active()) {
                    active.add(shard.allocationId().getId());
                } else {
                    initializing.add(shard.allocationId().getId());
                }
            }
            primary.updateAllocationIdsFromMaster(active, initializing);
        }
    }

    abstract class ReplicationAction<Request extends ReplicationRequest<Request>,
        ReplicaRequest extends ReplicationRequest<ReplicaRequest>,
        Response extends ReplicationResponse> {
        private final Request request;
        private ActionListener<Response> listener;
        private final ReplicationGroup replicationGroup;
        private final String opType;

        public ReplicationAction(Request request, ActionListener<Response> listener,
                                 ReplicationGroup group, String opType) {
            this.request = request;
            this.listener = listener;
            this.replicationGroup = group;
            this.opType = opType;
        }

        public void execute() throws Exception {
            new ReplicationOperation<Request, ReplicaRequest, PrimaryResult>(request, new PrimaryRef(),
                new ActionListener<PrimaryResult>() {
                    @Override
                    public void onResponse(PrimaryResult result) {
                        result.respond(listener);
                    }

                    @Override
                    public void onFailure(Exception e) {
                        listener.onFailure(e);
                    }
                }, true, new ReplicasRef(), () -> null, logger, opType) {
                @Override
                protected List<ShardRouting> getShards(ShardId shardId, ClusterState state) {
                    return replicationGroup.shardRoutings();
                }

                @Override
                protected String checkActiveShardCount() {
                    return null;
                }

                @Override
                protected Set<String> getInSyncAllocationIds(ShardId shardId, ClusterState clusterState) {
                    return replicationGroup.shardRoutings().stream().filter(ShardRouting::active).map(r -> r.allocationId().getId())
                        .collect(Collectors.toSet());
                }
            }.execute();
        }

        protected abstract PrimaryResult performOnPrimary(IndexShard primary, Request request) throws Exception;

        protected abstract void performOnReplica(ReplicaRequest request, IndexShard replica);

        class PrimaryRef implements ReplicationOperation.Primary<Request, ReplicaRequest, PrimaryResult> {

            @Override
            public ShardRouting routingEntry() {
                return replicationGroup.primary.routingEntry();
            }

            @Override
            public void failShard(String message, Exception exception) {
                throw new UnsupportedOperationException();
            }

            @Override
            public PrimaryResult perform(Request request) throws Exception {
                PrimaryResult response = performOnPrimary(replicationGroup.primary, request);
                response.replicaRequest().primaryTerm(replicationGroup.primary.getPrimaryTerm());
                return response;
            }

            @Override
            public void updateLocalCheckpointForShard(String allocationId, long checkpoint) {
                replicationGroup.getPrimary().updateLocalCheckpointForShard(allocationId, checkpoint);
            }

            @Override
            public long localCheckpoint() {
                return replicationGroup.getPrimary().getLocalCheckpoint();
            }
        }

        class ReplicasRef implements ReplicationOperation.Replicas<ReplicaRequest> {

            @Override
            public void performOn(
                ShardRouting replicaRouting,
                ReplicaRequest request,
                ActionListener<ReplicationOperation.ReplicaResponse> listener) {
                try {
                    IndexShard replica = replicationGroup.replicas.stream()
                        .filter(s -> replicaRouting.isSameAllocation(s.routingEntry())).findFirst().get();
                    performOnReplica(request, replica);
                    listener.onResponse(new ReplicaResponse(replica.routingEntry().allocationId().getId(), replica.getLocalCheckpoint()));
                } catch (Exception e) {
                    listener.onFailure(e);
                }
            }

            @Override
            public void failShard(ShardRouting replica, long primaryTerm, String message, Exception exception, Runnable onSuccess,
                                  Consumer<Exception> onPrimaryDemoted, Consumer<Exception> onIgnoredFailure) {
                throw new UnsupportedOperationException();
            }

            @Override
            public void markShardCopyAsStale(ShardId shardId, String allocationId, long primaryTerm, Runnable onSuccess,
                                             Consumer<Exception> onPrimaryDemoted, Consumer<Exception> onIgnoredFailure) {
                throw new UnsupportedOperationException();
            }
        }

        class PrimaryResult implements ReplicationOperation.PrimaryResult<ReplicaRequest> {
            final ReplicaRequest replicaRequest;
            final Response finalResponse;

            public PrimaryResult(ReplicaRequest replicaRequest, Response finalResponse) {
                this.replicaRequest = replicaRequest;
                this.finalResponse = finalResponse;
            }

            @Override
            public ReplicaRequest replicaRequest() {
                return replicaRequest;
            }

            @Override
            public void setShardInfo(ReplicationResponse.ShardInfo shardInfo) {
                finalResponse.setShardInfo(shardInfo);
            }

            public void respond(ActionListener<Response> listener) {
                listener.onResponse(finalResponse);
            }
        }

    }

    class IndexingAction extends ReplicationAction<IndexRequest, IndexRequest, IndexResponse> {

        public IndexingAction(IndexRequest request, ActionListener<IndexResponse> listener, ReplicationGroup replicationGroup) {
            super(request, listener, replicationGroup, "indexing");
            request.process(null, true, request.index());
        }

        @Override
        protected PrimaryResult performOnPrimary(IndexShard primary, IndexRequest request) throws Exception {
            final Engine.IndexResult indexResult = executeIndexRequestOnPrimary(request, primary,
                    null);
            if (indexResult.hasFailure() == false) {
                // update the version on request so it will happen on the replicas
                final long version = indexResult.getVersion();
                request.version(version);
                request.versionType(request.versionType().versionTypeForReplicationAndRecovery());
                assert request.versionType().validateVersionForWrites(request.version());
            }
            request.primaryTerm(primary.getPrimaryTerm());
            TransportWriteActionTestHelper.performPostWriteActions(primary, request, indexResult.getTranslogLocation(), logger);
            IndexResponse response = new IndexResponse(primary.shardId(), request.type(), request.id(), indexResult.getVersion(),
                    indexResult.isCreated());
            return new PrimaryResult(request, response);
        }

        @Override
        protected void performOnReplica(IndexRequest request, IndexShard replica) {
            final Engine.IndexResult result = executeIndexRequestOnReplica(request, replica);
            TransportWriteActionTestHelper.performPostWriteActions(replica, request, result.getTranslogLocation(), logger);
        }
    }

    class GlobalCheckpointSync extends
        ReplicationAction<GlobalCheckpointSyncAction.PrimaryRequest, GlobalCheckpointSyncAction.ReplicaRequest, ReplicationResponse> {

        public GlobalCheckpointSync(ActionListener<ReplicationResponse> listener, ReplicationGroup replicationGroup) {
            super(new GlobalCheckpointSyncAction.PrimaryRequest(replicationGroup.getPrimary().shardId()), listener,
                replicationGroup, "global_ckp");
        }

        @Override
        protected PrimaryResult performOnPrimary(IndexShard primary, GlobalCheckpointSyncAction.PrimaryRequest request) throws Exception {
            return new PrimaryResult(new GlobalCheckpointSyncAction.ReplicaRequest(request, primary.getGlobalCheckpoint()),
                new ReplicationResponse());
        }

        @Override
        protected void performOnReplica(GlobalCheckpointSyncAction.ReplicaRequest request, IndexShard replica) {
            replica.updateGlobalCheckpointOnReplica(request.getCheckpoint());
        }
    }
}<|MERGE_RESOLUTION|>--- conflicted
+++ resolved
@@ -30,11 +30,7 @@
 import org.elasticsearch.action.support.replication.ReplicationOperation;
 import org.elasticsearch.action.support.replication.ReplicationRequest;
 import org.elasticsearch.action.support.replication.ReplicationResponse;
-<<<<<<< HEAD
 import org.elasticsearch.action.support.replication.TransportReplicationAction.ReplicaResponse;
-import org.elasticsearch.action.support.replication.TransportWriteAction;
-=======
->>>>>>> 179dd885
 import org.elasticsearch.action.support.replication.TransportWriteActionTestHelper;
 import org.elasticsearch.cluster.ClusterState;
 import org.elasticsearch.cluster.metadata.IndexMetaData;
@@ -437,12 +433,18 @@
                 final long version = indexResult.getVersion();
                 request.version(version);
                 request.versionType(request.versionType().versionTypeForReplicationAndRecovery());
+                request.seqNo(indexResult.getSeqNo());
                 assert request.versionType().validateVersionForWrites(request.version());
             }
             request.primaryTerm(primary.getPrimaryTerm());
             TransportWriteActionTestHelper.performPostWriteActions(primary, request, indexResult.getTranslogLocation(), logger);
-            IndexResponse response = new IndexResponse(primary.shardId(), request.type(), request.id(), indexResult.getVersion(),
-                    indexResult.isCreated());
+            IndexResponse response = new IndexResponse(
+                primary.shardId(),
+                request.type(),
+                request.id(),
+                indexResult.getSeqNo(),
+                indexResult.getVersion(),
+                indexResult.isCreated());
             return new PrimaryResult(request, response);
         }
 
@@ -472,4 +474,5 @@
             replica.updateGlobalCheckpointOnReplica(request.getCheckpoint());
         }
     }
+
 }