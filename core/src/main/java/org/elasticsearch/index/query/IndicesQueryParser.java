/*
 * Licensed to Elasticsearch under one or more contributor
 * license agreements. See the NOTICE file distributed with
 * this work for additional information regarding copyright
 * ownership. Elasticsearch licenses this file to you under
 * the Apache License, Version 2.0 (the "License"); you may
 * not use this file except in compliance with the License.
 * You may obtain a copy of the License at
 *
 *    http://www.apache.org/licenses/LICENSE-2.0
 *
 * Unless required by applicable law or agreed to in writing,
 * software distributed under the License is distributed on an
 * "AS IS" BASIS, WITHOUT WARRANTIES OR CONDITIONS OF ANY
 * KIND, either express or implied.  See the License for the
 * specific language governing permissions and limitations
 * under the License.
 */

package org.elasticsearch.index.query;

import org.elasticsearch.common.ParseField;
import org.elasticsearch.common.ParsingException;
import org.elasticsearch.common.inject.Inject;
import org.elasticsearch.common.xcontent.XContentParser;

import java.io.IOException;
import java.util.ArrayList;
import java.util.Collection;

/**
 * Parser for {@link IndicesQueryBuilder}.
 */
public class IndicesQueryParser extends BaseQueryParser {

    private static final ParseField QUERY_FIELD = new ParseField("query", "filter");
    private static final ParseField NO_MATCH_QUERY = new ParseField("no_match_query", "no_match_filter");

    @Override
    public String[] names() {
        return new String[]{IndicesQueryBuilder.NAME};
    }

    @Override
<<<<<<< HEAD
    public QueryBuilder fromXContent(QueryParseContext parseContext) throws IOException, QueryParsingException {
=======
    public Query parse(QueryParseContext parseContext) throws IOException, ParsingException {
>>>>>>> c8d1f7aa
        XContentParser parser = parseContext.parser();

        QueryBuilder innerQuery = null;
        Collection<String> indices = new ArrayList<>();
        QueryBuilder noMatchQuery = IndicesQueryBuilder.defaultNoMatchQuery();

        String queryName = null;
        float boost = AbstractQueryBuilder.DEFAULT_BOOST;

        String currentFieldName = null;
        XContentParser.Token token;
        while ((token = parser.nextToken()) != XContentParser.Token.END_OBJECT) {
            if (token == XContentParser.Token.FIELD_NAME) {
                currentFieldName = parser.currentName();
            } else if (token == XContentParser.Token.START_OBJECT) {
                if (parseContext.parseFieldMatcher().match(currentFieldName, QUERY_FIELD)) {
                    innerQuery = parseContext.parseInnerQueryBuilder();
                } else if (parseContext.parseFieldMatcher().match(currentFieldName, NO_MATCH_QUERY)) {
                    noMatchQuery = parseContext.parseInnerQueryBuilder();
                } else {
                    throw new ParsingException(parseContext, "[indices] query does not support [" + currentFieldName + "]");
                }
            } else if (token == XContentParser.Token.START_ARRAY) {
                if ("indices".equals(currentFieldName)) {
<<<<<<< HEAD
                    if (indices.isEmpty() == false) {
                        throw new QueryParsingException(parseContext, "[indices] indices or index already specified");
=======
                    if (indicesFound) {
                        throw new ParsingException(parseContext, "[indices] indices or index already specified");
>>>>>>> c8d1f7aa
                    }
                    while (parser.nextToken() != XContentParser.Token.END_ARRAY) {
                        String value = parser.textOrNull();
                        if (value == null) {
                            throw new ParsingException(parseContext, "[indices] no value specified for 'indices' entry");
                        }
                        indices.add(value);
                    }
                } else {
                    throw new ParsingException(parseContext, "[indices] query does not support [" + currentFieldName + "]");
                }
            } else if (token.isValue()) {
                if ("index".equals(currentFieldName)) {
<<<<<<< HEAD
                    if (indices.isEmpty() == false) {
                        throw new QueryParsingException(parseContext, "[indices] indices or index already specified");
=======
                    if (indicesFound) {
                        throw new ParsingException(parseContext, "[indices] indices or index already specified");
>>>>>>> c8d1f7aa
                    }
                    indices.add(parser.text());
                } else if (parseContext.parseFieldMatcher().match(currentFieldName, NO_MATCH_QUERY)) {
                    noMatchQuery = parseNoMatchQuery(parser.text());
                } else if ("_name".equals(currentFieldName)) {
                    queryName = parser.text();
                } else if ("boost".equals(currentFieldName)) {
                    boost = parser.floatValue();
                } else {
                    throw new ParsingException(parseContext, "[indices] query does not support [" + currentFieldName + "]");
                }
            }
        }
<<<<<<< HEAD
        
        if (innerQuery == null) {
            throw new QueryParsingException(parseContext, "[indices] requires 'query' element");
        }
        if (indices.isEmpty()) {
            throw new QueryParsingException(parseContext, "[indices] requires 'indices' or 'index' element");
=======
        if (!queryFound) {
            throw new ParsingException(parseContext, "[indices] requires 'query' element");
        }
        if (!indicesFound) {
            throw new ParsingException(parseContext, "[indices] requires 'indices' or 'index' element");
>>>>>>> c8d1f7aa
        }
        return new IndicesQueryBuilder(innerQuery, indices.toArray(new String[indices.size()]))
                .noMatchQuery(noMatchQuery)
                .boost(boost)
                .queryName(queryName);
    }

    static QueryBuilder parseNoMatchQuery(String type) {
        if ("all".equals(type)) {
            return QueryBuilders.matchAllQuery();
        } else if ("none".equals(type)) {
            return new MatchNoneQueryBuilder();
        }
        throw new IllegalArgumentException("query type can only be [all] or [none] but not " + "[" + type + "]");
    }

    @Override
    public IndicesQueryBuilder getBuilderPrototype() {
        return IndicesQueryBuilder.PROTOTYPE;
    }
}<|MERGE_RESOLUTION|>--- conflicted
+++ resolved
@@ -42,11 +42,7 @@
     }
 
     @Override
-<<<<<<< HEAD
-    public QueryBuilder fromXContent(QueryParseContext parseContext) throws IOException, QueryParsingException {
-=======
-    public Query parse(QueryParseContext parseContext) throws IOException, ParsingException {
->>>>>>> c8d1f7aa
+    public QueryBuilder fromXContent(QueryParseContext parseContext) throws IOException, ParsingException {
         XContentParser parser = parseContext.parser();
 
         QueryBuilder innerQuery = null;
@@ -71,13 +67,8 @@
                 }
             } else if (token == XContentParser.Token.START_ARRAY) {
                 if ("indices".equals(currentFieldName)) {
-<<<<<<< HEAD
                     if (indices.isEmpty() == false) {
-                        throw new QueryParsingException(parseContext, "[indices] indices or index already specified");
-=======
-                    if (indicesFound) {
                         throw new ParsingException(parseContext, "[indices] indices or index already specified");
->>>>>>> c8d1f7aa
                     }
                     while (parser.nextToken() != XContentParser.Token.END_ARRAY) {
                         String value = parser.textOrNull();
@@ -91,13 +82,8 @@
                 }
             } else if (token.isValue()) {
                 if ("index".equals(currentFieldName)) {
-<<<<<<< HEAD
                     if (indices.isEmpty() == false) {
-                        throw new QueryParsingException(parseContext, "[indices] indices or index already specified");
-=======
-                    if (indicesFound) {
                         throw new ParsingException(parseContext, "[indices] indices or index already specified");
->>>>>>> c8d1f7aa
                     }
                     indices.add(parser.text());
                 } else if (parseContext.parseFieldMatcher().match(currentFieldName, NO_MATCH_QUERY)) {
@@ -111,20 +97,12 @@
                 }
             }
         }
-<<<<<<< HEAD
         
         if (innerQuery == null) {
-            throw new QueryParsingException(parseContext, "[indices] requires 'query' element");
+            throw new ParsingException(parseContext, "[indices] requires 'query' element");
         }
         if (indices.isEmpty()) {
-            throw new QueryParsingException(parseContext, "[indices] requires 'indices' or 'index' element");
-=======
-        if (!queryFound) {
-            throw new ParsingException(parseContext, "[indices] requires 'query' element");
-        }
-        if (!indicesFound) {
             throw new ParsingException(parseContext, "[indices] requires 'indices' or 'index' element");
->>>>>>> c8d1f7aa
         }
         return new IndicesQueryBuilder(innerQuery, indices.toArray(new String[indices.size()]))
                 .noMatchQuery(noMatchQuery)
