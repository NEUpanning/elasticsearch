/*
 * Licensed to Elasticsearch under one or more contributor
 * license agreements. See the NOTICE file distributed with
 * this work for additional information regarding copyright
 * ownership. Elasticsearch licenses this file to you under
 * the Apache License, Version 2.0 (the "License"); you may
 * not use this file except in compliance with the License.
 * You may obtain a copy of the License at
 *
 *    http://www.apache.org/licenses/LICENSE-2.0
 *
 * Unless required by applicable law or agreed to in writing,
 * software distributed under the License is distributed on an
 * "AS IS" BASIS, WITHOUT WARRANTIES OR CONDITIONS OF ANY
 * KIND, either express or implied.  See the License for the
 * specific language governing permissions and limitations
 * under the License.
 */
package org.elasticsearch.action.support.replication;

import org.apache.logging.log4j.Logger;
import org.apache.logging.log4j.message.ParameterizedMessage;
import org.elasticsearch.ElasticsearchException;
import org.elasticsearch.ExceptionsHelper;
import org.elasticsearch.action.ActionListener;
import org.elasticsearch.action.UnavailableShardsException;
import org.elasticsearch.action.support.ActiveShardCount;
import org.elasticsearch.action.support.TransportActions;
import org.elasticsearch.cluster.ClusterState;
import org.elasticsearch.cluster.metadata.IndexMetaData;
import org.elasticsearch.cluster.routing.AllocationId;
import org.elasticsearch.cluster.routing.IndexRoutingTable;
import org.elasticsearch.cluster.routing.IndexShardRoutingTable;
import org.elasticsearch.cluster.routing.ShardRouting;
import org.elasticsearch.common.io.stream.StreamInput;
import org.elasticsearch.common.util.set.Sets;
import org.elasticsearch.index.engine.VersionConflictEngineException;
import org.elasticsearch.index.shard.ShardId;
import org.elasticsearch.rest.RestStatus;

import java.io.IOException;
import java.util.ArrayList;
import java.util.Collections;
import java.util.List;
import java.util.Locale;
import java.util.Objects;
import java.util.Set;
import java.util.concurrent.atomic.AtomicBoolean;
import java.util.concurrent.atomic.AtomicInteger;
import java.util.function.Consumer;
import java.util.function.Supplier;
import java.util.stream.Collectors;

public class ReplicationOperation<
            Request extends ReplicationRequest<Request>,
            ReplicaRequest extends ReplicationRequest<ReplicaRequest>,
            PrimaryResultT extends ReplicationOperation.PrimaryResult<ReplicaRequest>
        > {
    private final Logger logger;
    private final Request request;
    private final Supplier<ClusterState> clusterStateSupplier;
    private final String opType;
    private final AtomicInteger totalShards = new AtomicInteger();
    /**
     * The number of pending sub-operations in this operation. This is incremented when the following operations start and decremented when
     * they complete:
     * <ul>
     * <li>The operation on the primary</li>
     * <li>The operation on each replica</li>
     * <li>Coordination of the operation as a whole. This prevents the operation from terminating early if we haven't started any replica
     * operations and the primary finishes.</li>
     * </ul>
     */
    private final AtomicInteger pendingActions = new AtomicInteger();
    private final AtomicInteger successfulShards = new AtomicInteger();
    private final boolean executeOnReplicas;
    private final Primary<Request, ReplicaRequest, PrimaryResultT> primary;
    private final Replicas<ReplicaRequest> replicasProxy;
    private final AtomicBoolean finished = new AtomicBoolean();
    protected final ActionListener<PrimaryResultT> resultListener;

    private volatile PrimaryResultT primaryResult = null;

    private final List<ReplicationResponse.ShardInfo.Failure> shardReplicaFailures = Collections.synchronizedList(new ArrayList<>());

    public ReplicationOperation(Request request, Primary<Request, ReplicaRequest, PrimaryResultT> primary,
                                ActionListener<PrimaryResultT> listener,
                                boolean executeOnReplicas, Replicas<ReplicaRequest> replicas,
                                Supplier<ClusterState> clusterStateSupplier, Logger logger, String opType) {
        this.executeOnReplicas = executeOnReplicas;
        this.replicasProxy = replicas;
        this.primary = primary;
        this.resultListener = listener;
        this.logger = logger;
        this.request = request;
        this.clusterStateSupplier = clusterStateSupplier;
        this.opType = opType;
    }

    public void execute() throws Exception {
        final String activeShardCountFailure = checkActiveShardCount();
        final ShardRouting primaryRouting = primary.routingEntry();
        final ShardId primaryId = primaryRouting.shardId();
        if (activeShardCountFailure != null) {
            finishAsFailed(new UnavailableShardsException(primaryId,
                "{} Timeout: [{}], request: [{}]", activeShardCountFailure, request.timeout(), request));
            return;
        }

        totalShards.incrementAndGet();
<<<<<<< HEAD
        pendingShards.incrementAndGet(); // increase by 1 until we finish all primary coordination
=======
        pendingActions.incrementAndGet();
>>>>>>> 85402d52
        primaryResult = primary.perform(request);
        primary.updateLocalCheckpointForShard(primaryRouting.allocationId().getId(), primary.localCheckpoint());
        final ReplicaRequest replicaRequest = primaryResult.replicaRequest();
        assert replicaRequest.primaryTerm() > 0 : "replicaRequest doesn't have a primary term";
        if (logger.isTraceEnabled()) {
            logger.trace("[{}] op [{}] completed on primary for request [{}]", primaryId, opType, request);
        }

        // we have to get a new state after successfully indexing into the primary in order to honour recovery semantics.
        // we have to make sure that every operation indexed into the primary after recovery start will also be replicated
        // to the recovery target. If we use an old cluster state, we may miss a relocation that has started since then.
        ClusterState clusterState = clusterStateSupplier.get();
        final List<ShardRouting> shards = getShards(primaryId, clusterState);
        Set<String> inSyncAllocationIds = getInSyncAllocationIds(primaryId, clusterState);

        markUnavailableShardsAsStale(replicaRequest, inSyncAllocationIds, shards);

        performOnReplicas(replicaRequest, shards);

        successfulShards.incrementAndGet();  // mark primary as successful
        decPendingAndFinishIfNeeded();
    }

    private void markUnavailableShardsAsStale(ReplicaRequest replicaRequest, Set<String> inSyncAllocationIds, List<ShardRouting> shards) {
        if (inSyncAllocationIds.isEmpty() == false && shards.isEmpty() == false) {
            Set<String> availableAllocationIds = shards.stream()
                .map(ShardRouting::allocationId)
                .filter(Objects::nonNull)
                .map(AllocationId::getId)
                .collect(Collectors.toSet());

            // if inSyncAllocationIds contains allocation ids of shards that don't exist in RoutingTable, mark copies as stale
            for (String allocationId : Sets.difference(inSyncAllocationIds, availableAllocationIds)) {
                // mark copy as stale
                pendingActions.incrementAndGet();
                replicasProxy.markShardCopyAsStale(replicaRequest.shardId(), allocationId, replicaRequest.primaryTerm(),
                    ReplicationOperation.this::decPendingAndFinishIfNeeded,
                    ReplicationOperation.this::onPrimaryDemoted,
                    throwable -> decPendingAndFinishIfNeeded()
                );
            }
        }
    }

    private void performOnReplicas(ReplicaRequest replicaRequest, List<ShardRouting> shards) {
        final String localNodeId = primary.routingEntry().currentNodeId();
        // If the index gets deleted after primary operation, we skip replication
        for (final ShardRouting shard : shards) {
            if (executeOnReplicas == false || shard.unassigned()) {
                if (shard.primary() == false) {
                    totalShards.incrementAndGet();
                }
                continue;
            }

            if (shard.currentNodeId().equals(localNodeId) == false) {
                performOnReplica(shard, replicaRequest);
            }

            if (shard.relocating() && shard.relocatingNodeId().equals(localNodeId) == false) {
                performOnReplica(shard.getTargetRelocatingShard(), replicaRequest);
            }
        }
    }

    private void performOnReplica(final ShardRouting shard, final ReplicaRequest replicaRequest) {
        if (logger.isTraceEnabled()) {
            logger.trace("[{}] sending op [{}] to replica {} for request [{}]", shard.shardId(), opType, shard, replicaRequest);
        }

        totalShards.incrementAndGet();
<<<<<<< HEAD
        pendingShards.incrementAndGet();
        replicasProxy.performOn(shard, replicaRequest, new ActionListener<ReplicaResponse>() {
=======
        pendingActions.incrementAndGet();
        replicasProxy.performOn(shard, replicaRequest, new ActionListener<TransportResponse.Empty>() {
>>>>>>> 85402d52
            @Override
            public void onResponse(ReplicaResponse response) {
                successfulShards.incrementAndGet();
                primary.updateLocalCheckpointForShard(response.allocationId(), response.localCheckpoint());
                decPendingAndFinishIfNeeded();
            }

            @Override
            public void onFailure(Exception replicaException) {
                logger.trace(
                    (org.apache.logging.log4j.util.Supplier<?>) () -> new ParameterizedMessage(
                        "[{}] failure while performing [{}] on replica {}, request [{}]",
                        shard.shardId(),
                        opType,
                        shard,
                        replicaRequest),
                    replicaException);
                if (ignoreReplicaException(replicaException)) {
                    decPendingAndFinishIfNeeded();
                } else {
                    RestStatus restStatus = ExceptionsHelper.status(replicaException);
                    shardReplicaFailures.add(new ReplicationResponse.ShardInfo.Failure(
                        shard.shardId(), shard.currentNodeId(), replicaException, restStatus, false));
                    String message = String.format(Locale.ROOT, "failed to perform %s on replica %s", opType, shard);
                    logger.warn(
                        (org.apache.logging.log4j.util.Supplier<?>)
                            () -> new ParameterizedMessage("[{}] {}", shard.shardId(), message), replicaException);
                    replicasProxy.failShard(shard, replicaRequest.primaryTerm(), message, replicaException,
                        ReplicationOperation.this::decPendingAndFinishIfNeeded,
                        ReplicationOperation.this::onPrimaryDemoted,
                        throwable -> decPendingAndFinishIfNeeded()
                    );
                }
            }
        });
    }

    private void onPrimaryDemoted(Exception demotionFailure) {
        String primaryFail = String.format(Locale.ROOT,
            "primary shard [%s] was demoted while failing replica shard",
            primary.routingEntry());
        // we are no longer the primary, fail ourselves and start over
        primary.failShard(primaryFail, demotionFailure);
        finishAsFailed(new RetryOnPrimaryException(primary.routingEntry().shardId(), primaryFail, demotionFailure));
    }

    /**
     * Checks whether we can perform a write based on the required active shard count setting.
     * Returns **null* if OK to proceed, or a string describing the reason to stop
     */
    protected String checkActiveShardCount() {
        final ShardId shardId = primary.routingEntry().shardId();
        final String indexName = shardId.getIndexName();
        final ClusterState state = clusterStateSupplier.get();
        assert state != null : "replication operation must have access to the cluster state";
        final ActiveShardCount waitForActiveShards = request.waitForActiveShards();
        if (waitForActiveShards == ActiveShardCount.NONE) {
            return null;  // not waiting for any shards
        }
        IndexRoutingTable indexRoutingTable = state.getRoutingTable().index(indexName);
        if (indexRoutingTable == null) {
            logger.trace("[{}] index not found in the routing table", shardId);
            return "Index " + indexName + " not found in the routing table";
        }
        IndexShardRoutingTable shardRoutingTable = indexRoutingTable.shard(shardId.getId());
        if (shardRoutingTable == null) {
            logger.trace("[{}] shard not found in the routing table", shardId);
            return "Shard " + shardId + " not found in the routing table";
        }
        if (waitForActiveShards.enoughShardsActive(shardRoutingTable)) {
            return null;
        } else {
            final String resolvedShards = waitForActiveShards == ActiveShardCount.ALL ? Integer.toString(shardRoutingTable.shards().size())
                                              : waitForActiveShards.toString();
            logger.trace("[{}] not enough active copies to meet shard count of [{}] (have {}, needed {}), scheduling a retry. op [{}], " +
                         "request [{}]", shardId, waitForActiveShards, shardRoutingTable.activeShards().size(),
                         resolvedShards, opType, request);
            return "Not enough active copies to meet shard count of [" + waitForActiveShards + "] (have " +
                       shardRoutingTable.activeShards().size() + ", needed " + resolvedShards + ").";
        }
    }

    protected Set<String> getInSyncAllocationIds(ShardId shardId, ClusterState clusterState) {
        IndexMetaData indexMetaData = clusterState.metaData().index(shardId.getIndex());
        if (indexMetaData != null) {
            return indexMetaData.inSyncAllocationIds(shardId.id());
        }
        return Collections.emptySet();
    }

    protected List<ShardRouting> getShards(ShardId shardId, ClusterState state) {
        // can be null if the index is deleted / closed on us..
        final IndexShardRoutingTable shardRoutingTable = state.getRoutingTable().shardRoutingTableOrNull(shardId);
        List<ShardRouting> shards = shardRoutingTable == null ? Collections.emptyList() : shardRoutingTable.shards();
        return shards;
    }

    private void decPendingAndFinishIfNeeded() {
        assert pendingActions.get() > 0;
        if (pendingActions.decrementAndGet() == 0) {
            finish();
        }
    }

    private void finish() {
        if (finished.compareAndSet(false, true)) {
            final ReplicationResponse.ShardInfo.Failure[] failuresArray;
            if (shardReplicaFailures.isEmpty()) {
                failuresArray = ReplicationResponse.EMPTY;
            } else {
                failuresArray = new ReplicationResponse.ShardInfo.Failure[shardReplicaFailures.size()];
                shardReplicaFailures.toArray(failuresArray);
            }
            primaryResult.setShardInfo(new ReplicationResponse.ShardInfo(
                    totalShards.get(),
                    successfulShards.get(),
                    failuresArray
                )
            );
            resultListener.onResponse(primaryResult);
        }
    }

    private void finishAsFailed(Exception exception) {
        if (finished.compareAndSet(false, true)) {
            resultListener.onFailure(exception);
        }
    }


    /**
     * Should an exception be ignored when the operation is performed on the replica.
     */
    public static boolean ignoreReplicaException(Exception e) {
        if (TransportActions.isShardNotAvailableException(e)) {
            return true;
        }
        // on version conflict or document missing, it means
        // that a new change has crept into the replica, and it's fine
        if (isConflictException(e)) {
            return true;
        }
        return false;
    }

    public static boolean isConflictException(Throwable t) {
        final Throwable cause = ExceptionsHelper.unwrapCause(t);
        // on version conflict or document missing, it means
        // that a new change has crept into the replica, and it's fine
        return cause instanceof VersionConflictEngineException;
    }


    public interface Primary<
                Request extends ReplicationRequest<Request>,
                ReplicaRequest extends ReplicationRequest<ReplicaRequest>,
                PrimaryResultT extends PrimaryResult<ReplicaRequest>
            > {

        /**
         * routing entry for this primary
         */
        ShardRouting routingEntry();

        /**
         * fail the primary, typically due to the fact that the operation has learned the primary has been demoted by the master
         */
        void failShard(String message, Exception exception);

        /**
         * Performs the given request on this primary. Yes, this returns as soon as it can with the request for the replicas and calls a
         * listener when the primary request is completed. Yes, the primary request might complete before the method returns. Yes, it might
         * also complete after. Deal with it.
         *
         * @param request the request to perform
         * @return the request to send to the repicas
         */
        PrimaryResultT perform(Request request) throws Exception;


        /**
         * Notifies the primary of a local checkpoint for the given allocation.
         *
         * Note: The primary will use this information to advance the global checkpoint if possible.
         *
         * @param allocationId allocation ID of the shard corresponding to the supplied local checkpoint
         * @param checkpoint the *local* checkpoint for the shard
         */
        void updateLocalCheckpointForShard(String allocationId, long checkpoint);

        /** returns the local checkpoint of the primary shard */
        long localCheckpoint();
    }

    public interface Replicas<ReplicaRequest extends ReplicationRequest<ReplicaRequest>> {

        /**
         * performs the the given request on the specified replica
         *
         * @param replica        {@link ShardRouting} of the shard this request should be executed on
         * @param replicaRequest operation to peform
         * @param listener       a callback to call once the operation has been complicated, either successfully or with an error.
         */
        void performOn(ShardRouting replica, ReplicaRequest replicaRequest, ActionListener<ReplicaResponse> listener);

        /**
         * Fail the specified shard, removing it from the current set of active shards
         * @param replica          shard to fail
         * @param primaryTerm      the primary term of the primary shard when requesting the failure
         * @param message          a (short) description of the reason
         * @param exception        the original exception which caused the ReplicationOperation to request the shard to be failed
         * @param onSuccess        a callback to call when the shard has been successfully removed from the active set.
         * @param onPrimaryDemoted a callback to call when the shard can not be failed because the current primary has been demoted
*                         by the master.
         * @param onIgnoredFailure a callback to call when failing a shard has failed, but it that failure can be safely ignored and the
         */
        void failShard(ShardRouting replica, long primaryTerm, String message, Exception exception, Runnable onSuccess,
                       Consumer<Exception> onPrimaryDemoted, Consumer<Exception> onIgnoredFailure);

        /**
         * Marks shard copy as stale, removing its allocation id from the set of in-sync allocation ids.
         *
         * @param shardId          shard id
         * @param allocationId     allocation id to remove from the set of in-sync allocation ids
         * @param primaryTerm      the primary term of the primary shard when requesting the failure
         * @param onSuccess        a callback to call when the allocation id has been successfully removed from the in-sync set.
         * @param onPrimaryDemoted a callback to call when the request failed because the current primary was already demoted
         *                         by the master.
         * @param onIgnoredFailure a callback to call when the request failed, but the failure can be safely ignored.
         */
        void markShardCopyAsStale(ShardId shardId, String allocationId, long primaryTerm, Runnable onSuccess,
                                  Consumer<Exception> onPrimaryDemoted, Consumer<Exception> onIgnoredFailure);
    }

    /**
     * An interface to encapsulate the metadata needed from replica shards when they respond to operations performed on them
     */
    public interface ReplicaResponse {

        /** the local check point for the shard. see {@link org.elasticsearch.index.seqno.SequenceNumbersService#getLocalCheckpoint()} */
        long localCheckpoint();

        /** the allocation id of the replica shard */
        String allocationId();
    }

    public static class RetryOnPrimaryException extends ElasticsearchException {
        public RetryOnPrimaryException(ShardId shardId, String msg) {
            this(shardId, msg, null);
        }

        public RetryOnPrimaryException(ShardId shardId, String msg, Throwable cause) {
            super(msg, cause);
            setShard(shardId);
        }

        public RetryOnPrimaryException(StreamInput in) throws IOException {
            super(in);
        }
    }

    public interface PrimaryResult<R extends ReplicationRequest<R>> {

        R replicaRequest();

        void setShardInfo(ReplicationResponse.ShardInfo shardInfo);
    }
}<|MERGE_RESOLUTION|>--- conflicted
+++ resolved
@@ -108,11 +108,7 @@
         }
 
         totalShards.incrementAndGet();
-<<<<<<< HEAD
-        pendingShards.incrementAndGet(); // increase by 1 until we finish all primary coordination
-=======
-        pendingActions.incrementAndGet();
->>>>>>> 85402d52
+        pendingActions.incrementAndGet(); // increase by 1 until we finish all primary coordination
         primaryResult = primary.perform(request);
         primary.updateLocalCheckpointForShard(primaryRouting.allocationId().getId(), primary.localCheckpoint());
         final ReplicaRequest replicaRequest = primaryResult.replicaRequest();
@@ -184,13 +180,8 @@
         }
 
         totalShards.incrementAndGet();
-<<<<<<< HEAD
-        pendingShards.incrementAndGet();
+        pendingActions.incrementAndGet();
         replicasProxy.performOn(shard, replicaRequest, new ActionListener<ReplicaResponse>() {
-=======
-        pendingActions.incrementAndGet();
-        replicasProxy.performOn(shard, replicaRequest, new ActionListener<TransportResponse.Empty>() {
->>>>>>> 85402d52
             @Override
             public void onResponse(ReplicaResponse response) {
                 successfulShards.incrementAndGet();
